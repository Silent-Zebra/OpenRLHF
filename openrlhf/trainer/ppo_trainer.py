from abc import ABC
from typing import Any, Callable, Dict, List, Optional

import torch
import torch.nn as nn
from torch.optim import Optimizer
<<<<<<< HEAD
from torch.utils.data import DataLoader
from tqdm import tqdm
from torch.profiler import profile, record_function, ProfilerActivity

import torch.nn.functional as F


from openrlhf.models import Actor, GPTLMLoss, PolicyLoss, ValueLoss
from openrlhf.models.loss import CTLLoss, MixedCTLValueLoss, SIXOLoss, DPGLoss
from openrlhf.models.utils import masked_mean, compute_approx_kl
from openrlhf.utils.distributed_sampler import DistributedSampler
from openrlhf.utils.utils import get_info_name_str, tile_prompts
=======

from openrlhf.models import Actor, GPTLMLoss, PolicyLoss, ValueLoss
>>>>>>> c1970206

from .ppo_utils import AdaptiveKLController, Experience, FixedKLController, NaiveReplayBuffer


class BasePPOTrainer(ABC):
    """
    Base Trainer for Proximal Policy Optimization (PPO) algorithm.

    Args:
        strategy (Strategy): The training strategy to use.
        actor (Actor): The actor model in the PPO algorithm.
        critic (nn.Module): The critic model in the PPO algorithm.
        reward_model (nn.Module): The reward model for calculating rewards in the RLHF setup.
        initial_model (Actor): The initial model for reference logits to limit actor updates in RLHF.
        ema_model (Actor): The exponential moving average model for stable training.
        actor_optim (Optimizer): The optimizer for the actor model.
        critic_optim (Optimizer): The optimizer for the critic model.
        actor_scheduler (Scheduler): The learning rate scheduler for the actor.
        critic_scheduler (Scheduler): The learning rate scheduler for the critic.
        ema_beta (float, defaults to 0.992): EMA decay rate for model stability.
        init_kl_coef (float, defaults to 0.001): Initial coefficient for KL divergence.
        kl_target (float, optional): Target value for KL divergence.
        kl_horizon (int, defaults to 10000): Horizon for KL annealing.
        ptx_coef (float, defaults to 0): Coefficient for supervised loss from pre-trained data.
        micro_train_batch_size (int, defaults to 8): Micro-batch size for actor training.
        buffer_limit (int, defaults to 0): Maximum size of the replay buffer.
        buffer_cpu_offload (bool, defaults to True): If True, offloads replay buffer to CPU.
        eps_clip (float, defaults to 0.2): Clipping coefficient for policy loss.
        value_clip (float, defaults to 0.2): Clipping coefficient for value function loss.
        micro_rollout_batch_size (int, defaults to 8): Micro-batch size for generating rollouts.
        gradient_checkpointing (bool, defaults to False): If True, enables gradient checkpointing.
        max_epochs (int, defaults to 1): Number of epochs to train.
        max_norm (float, defaults to 1.0): Maximum gradient norm for gradient clipping.
        tokenizer (Callable, optional): Tokenizer for input data.
        prompt_max_len (int, defaults to 128): Maximum length for prompts.
        dataloader_pin_memory (bool, defaults to True): If True, pins memory in the data loader.
        remote_rm_url (str, optional): URL for remote reward model API.
        reward_fn (Callable, optional): Custom reward function for computing rewards.
        save_hf_ckpt (bool): Whether to save huggingface-format model weight.
        disable_ds_ckpt (bool): Whether not to save deepspeed-format model weight. (Deepspeed model weight is used for training recovery)
        **generate_kwargs: Additional arguments for model generation.
    """

    def __init__(
        self,
        strategy,
        actor: Actor,
        critic: nn.Module,
        reward_model: nn.Module,
        initial_model: Actor,
        ema_model: Actor,
        actor_optim: Optimizer,
        critic_optim: Optimizer,
        actor_scheduler,
        critic_scheduler,
        ema_beta: float = 0.992,
        init_kl_coef: float = 0.001,
        kl_target: float = None,
        kl_horizon: int = 10000,
        ptx_coef: float = 0,
        micro_train_batch_size: int = 8,
        buffer_limit: int = 0,
        buffer_cpu_offload: bool = True,
        eps_clip: float = 0.2,
        value_clip: float = 0.2,
        micro_rollout_batch_size: int = 8,
        gradient_checkpointing: bool = False,
        max_epochs: int = 1,
        max_norm: float = 1.0,
        tokenizer: Optional[Callable[[Any], dict]] = None,
        prompt_max_len: int = 128,
        dataloader_pin_memory: bool = True,
        remote_rm_url: str = None,
        reward_fn: Callable[[List[torch.Tensor]], torch.Tensor] = None,
<<<<<<< HEAD
        shared_actorcritic: bool = False,
        vf_coef: float = 0.1,
        model_eval: bool = False,
        threshold: float = -5.,
        reward_cap: float = 4.5,
        target_dist_beta: float = 1,
        n_seeds_f_q: int = 4,
        rm_type: str = '',
        bc_coef: float = 0,
        bc_steps: int = -1,
        true_posterior_samples = None, # would otherwise be torch.Tensor
        actor_loss_type: str = 'ppo',
        critic_loss_type: str = 'mse',
        alpha: float = 0.5,
        parameterization: str = '',
        save_negdata=False,
        save_negdata_threshold=-10000,
=======
        save_hf_ckpt: bool = False,
        disable_ds_ckpt: bool = False,
>>>>>>> c1970206
        **generate_kwargs,
    ) -> None:
        assert (
            not isinstance(reward_model, List) or len(reward_model) == 1 or reward_fn is not None
        ), "reward_fn must be specified if using multiple reward models"

        super().__init__()
        self.strategy = strategy
        self.args = strategy.args
        self.save_hf_ckpt = save_hf_ckpt
        self.disable_ds_ckpt = disable_ds_ckpt
        self.micro_rollout_batch_size = micro_rollout_batch_size
        self.max_epochs = max_epochs
        self.tokenizer = tokenizer
        self.generate_kwargs = generate_kwargs
        self.dataloader_pin_memory = dataloader_pin_memory
        self.max_norm = max_norm
        self.ptx_coef = ptx_coef
        self.micro_train_batch_size = micro_train_batch_size
        self.kl_target = kl_target
        self.prompt_max_len = prompt_max_len
        self.ema_beta = ema_beta
        self.gradient_checkpointing = gradient_checkpointing
        self.reward_fn = reward_fn

        self.actor = actor
        self.critic = critic
        self.reward_model = reward_model
        self.remote_rm_url = remote_rm_url
        self.initial_model = initial_model
        self.ema_model = ema_model
        self.actor_optim = actor_optim
        self.critic_optim = critic_optim
        self.actor_scheduler = actor_scheduler
        self.critic_scheduler = critic_scheduler

        assert parameterization != ""
        self.parameterization = parameterization


        self.actor_loss_type = actor_loss_type
        if self.actor_loss_type == "ppo":
            self.actor_loss_fn = PolicyLoss(eps_clip)
        elif self.actor_loss_type == "ctl":
            self.actor_loss_fn = CTLLoss()
        elif self.actor_loss_type == "ctl_nosecondterm":
            self.actor_loss_fn = CTLLoss(no_second_term=True)
        elif self.actor_loss_type == "sixo":
            self.actor_loss_fn = SIXOLoss()
        elif self.actor_loss_type == "sixo_approxneg":
            self.actor_loss_fn = SIXOLoss(approx_neg=True)
        elif self.actor_loss_type == "dpg":
            self.actor_loss_fn = DPGLoss()
        else:
            raise NotImplementedError

        if self.actor_loss_type == "ppo":
            self.shuffle_replay_buffer_sample = True
        else:
            self.shuffle_replay_buffer_sample = False


        self.critic_loss_type = critic_loss_type
        if critic_loss_type == "mse":
            self.critic_loss_fn = ValueLoss(value_clip)
        elif critic_loss_type == "ctl":
            self.critic_loss_fn = CTLLoss()
        elif critic_loss_type == "mixed_ctl_mse":
            self.critic_loss_fn = MixedCTLValueLoss(clip_eps=value_clip, alpha=alpha)
        elif critic_loss_type == "sixo":
            self.critic_loss_fn = SIXOLoss()
        elif critic_loss_type == "sixo_approxneg":
            self.critic_loss_fn = SIXOLoss(approx_neg=True)
        else:
            raise NotImplementedError
        self.ptx_loss_fn = GPTLMLoss()

        self.freezing_actor_steps = getattr(self.args, "freezing_actor_steps", -1)

        self.vf_coef = vf_coef
        self.bc_coef = bc_coef

        self.bc_steps = bc_steps

        self.true_posterior_samples = true_posterior_samples

        self.model_eval = model_eval

        self.n_seeds_f_q = n_seeds_f_q

        # Mixtral 8x7b
        self.aux_loss = self.args.aux_loss_coef > 1e-8

        if self.kl_target:
            self.kl_ctl = AdaptiveKLController(init_kl_coef, kl_target, kl_horizon)
        else:
            self.kl_ctl = FixedKLController(init_kl_coef)

<<<<<<< HEAD
        self.shared_actorcritic = shared_actorcritic

        self.experience_maker = NaiveExperienceMaker(
            actor,
            critic,
            reward_model,
            initial_model,
            tokenizer,
            prompt_max_len,
            self.kl_ctl,
            strategy,
            remote_rm_url,
            reward_fn,
            shared_actorcritic,
            threshold,
            reward_cap,
            target_dist_beta,
            rm_type,
            actor_loss_type,
            self.generate_kwargs['max_new_tokens'],
            save_negdata=save_negdata,
            save_negdata_threshold=save_negdata_threshold,
        )
        self.replay_buffer = NaiveReplayBuffer(micro_train_batch_size, buffer_limit, buffer_cpu_offload)

        from collections import defaultdict
        self.gradient_history = defaultdict(list)

        self._wandb = None
        if self.strategy.args.use_wandb and self.strategy.is_rank_0():
            import wandb

            self._wandb = wandb
            if not wandb.api.api_key:
                wandb.login(key=strategy.args.use_wandb)
            wandb.init(
                entity=strategy.args.wandb_org,
                project=strategy.args.wandb_project,
                group=strategy.args.wandb_group,
                name=strategy.args.wandb_run_name,
                config=strategy.args.__dict__,
                reinit=True,
            )

            wandb.define_metric("train/global_step")
            wandb.define_metric("train/*", step_metric="train/global_step", step_sync=True)
            wandb.define_metric("eval/epoch")
            wandb.define_metric("eval/*", step_metric="eval/epoch", step_sync=True)

    def fit(
        self,
        args,
        prompts_dataloader,
        pretrain_dataloader,
        consumed_samples=0,
        num_update_steps_per_episodes=1,
        true_posterior_samples=None,
    ) -> (List, List, List, List):

        if args.custom_single_prompt:
            update_timesteps = 1
            num_rollouts_per_episodes = 1

        else:
            num_rollouts_per_episodes = (
                num_update_steps_per_episodes * args.train_batch_size // args.max_epochs // args.rollout_batch_size
            )
            update_timesteps = args.rollout_batch_size // (self.strategy.world_size * self.micro_rollout_batch_size)

            # print(update_timesteps)
            # print(args.rollout_batch_size)
            # print(self.strategy.world_size)
            # print(self.micro_rollout_batch_size)
            # update_timesteps = max(update_timesteps, 1)



        # get eval and save steps
        if args.eval_steps == -1:
            args.eval_steps = num_rollouts_per_episodes  # Evaluate once per epoch
        if args.save_steps == -1:
            args.save_steps = float("inf")  # do not save ckpt

        self.prompts_dataloader = prompts_dataloader
        self.pretrain_dataloader = pretrain_dataloader

        # Restore step and start_epoch

        print("INSPECT")
        print(num_update_steps_per_episodes)
        print(args.train_batch_size)
        print(args.max_epochs)
        print(args.rollout_batch_size)
        print(args.train_batch_size // args.max_epochs // args.rollout_batch_size)

        print(consumed_samples)
        print(args.rollout_batch_size)
        print(num_rollouts_per_episodes)


        steps = consumed_samples // args.rollout_batch_size * update_timesteps + 1
        start_episode = consumed_samples // args.rollout_batch_size // num_rollouts_per_episodes
        consumed_samples = consumed_samples % (num_rollouts_per_episodes * args.rollout_batch_size)

        print("INSPECT2")
        print(steps)
        print(start_episode)
        print(consumed_samples)
        if consumed_samples > 0:
            raise NotImplementedError # Should check that this all works correctly after I modified it.


        iwae_lbs_list = []
        iwae_ubs_list = []
        f_q_estimates_list = []
        g_q_estimates_list = []
        rewards_list = []
        kl_vals_list = []
        entropy_list = []


        # if true_posterior_samples is not None:
        #     n_seeds_f_q = true_posterior_samples.shape[0] // args.train_batch_size
        #     print(f"n_seeds_f_q: {n_seeds_f_q}")
        # rewards_list = []
        # kl_to_prior_list = []

        estimates_list = (f_q_estimates_list, rewards_list, kl_vals_list, entropy_list)

        custom_prompt = None
        if args.custom_single_prompt:
            if 'TinyStories' in args.pretrain:
                prompt_text = 'Once upon a time, there was a'
            elif 'gpt2' in args.pretrain:
                if args.rm_type == 'toy_rlhf':
                    prompt_text = "Who is the greatest basketball player of all time?"
                else:
                    raise NotImplementedError
            else:
                raise NotImplementedError

            custom_prompt = [prompt_text] * args.rollout_batch_size
            print("USING CUSTOM PROMPT")
            print(len(custom_prompt))
            start_episode = 0 # TODO later make sure this hasn't messed things up
            steps = 0 # TODO later make sure this hasn't messed things up



            if not args.no_test_info:
                self.f_q_g_q_evaluation(args, f_q_estimates_list,
                                        g_q_estimates_list, iwae_lbs_list,
                                        iwae_ubs_list, prompt_text,
                                        true_posterior_samples)



            for episode in range(start_episode, args.num_episodes):

                print(f"Episode: {episode}", flush=True)

                if isinstance(self.prompts_dataloader.sampler, DistributedSampler):
                    self.prompts_dataloader.sampler.set_epoch(
                        episode, consumed_samples=0 if episode > start_episode else consumed_samples
                    )
                pbar = tqdm(
                    range(self.prompts_dataloader.__len__()),
                    desc=f"Episode [{episode + 1}/{args.num_episodes}]",
                    disable=not self.strategy.is_rank_0(),
                )


                if steps % update_timesteps == 0:

                    print(f"Step: {steps}")

                    global_steps = steps // update_timesteps

                    if self.bc_steps > 0:
                        if global_steps >= self.bc_steps:
                            self.bc_coef = 0

                    num_twist_updates_to_do = args.update_steps_per_episode
                    if args.exp_num_twist_updates:
                        if episode == 0:
                            num_twist_updates_to_do = 2
                        else:
                            num_twist_updates_to_do = 2 ** episode


                    for update in range(num_twist_updates_to_do):
                        experience = self.experience_maker.make_experience(
                            custom_prompt,
                            samples_per_prompt=args.duplicate_rollout_batch_by,
                            **self.generate_kwargs)

                        if update == 0:
                            # print prompt/answer ONCE per number of updates
                            output = self.tokenizer.batch_decode(
                                experience.sequences,
                                skip_special_tokens=True)
                            self.strategy.print(output[0])

                        self.replay_buffer.append(experience)

                        torch.cuda.empty_cache()
                        # print("REPLAY BUFFER BEFORE NORMALIZATION")
                        # print(self.replay_buffer.items)
                        self.replay_buffer.normalize("advantages", self.strategy)
                        # print("REPLAY BUFFER AFTER NORMALIZATION")
                        # print(self.replay_buffer.items)

                        status = self.ppo_train(global_steps, custom_prompt=custom_prompt)
                        self.replay_buffer.clear()
                        torch.cuda.empty_cache()

                        if "kl" in status:
                            self.kl_ctl.update(status["kl"],
                                               args.rollout_batch_size)
                        pbar.set_postfix(status)

                    steps = steps + 1
                    global_steps = steps // update_timesteps

                    # logs/checkpoints
                    client_states = {
                        "consumed_samples": global_steps * args.rollout_batch_size}
                    self.save_logs_and_checkpoints(args, global_steps, pbar,
                                                   status, client_states)

                if not args.no_test_info:
                    self.f_q_g_q_evaluation(args, f_q_estimates_list,
                                            g_q_estimates_list, iwae_lbs_list,
                                            iwae_ubs_list, prompt_text,
                                            true_posterior_samples)

                pbar.update()

        else:
            for episode in range(start_episode, args.num_episodes):
                print(f"PROPOSAL OR TWIST TRAINING EPISODE {episode}", flush=True)

                if isinstance(self.prompts_dataloader.sampler, DistributedSampler):
                    self.prompts_dataloader.sampler.set_epoch(
                        episode, consumed_samples=0 if episode > start_episode else consumed_samples
                    )
                pbar = tqdm(
                    range(self.prompts_dataloader.__len__()),
                    desc=f"Episode [{episode + 1}/{args.num_episodes}]",
                    disable=not self.strategy.is_rank_0(),
                )

                print("DATALOADER")
                print(self.prompts_dataloader.sampler, flush=True)
                print(self.prompts_dataloader.__len__(), flush=True)

                for rand_prompts in self.prompts_dataloader:

                    print("rand_prompts")
                    print(rand_prompts, flush=True)

                    if not args.no_test_info:
                        if steps == 1: # do some test at the very beginning
                            self.test_info_multiprompt(args, rand_prompts, estimates_list)

                    # with profile(activities=[ProfilerActivity.CPU, ProfilerActivity.CUDA],
                    #              profile_memory=True, record_shapes=True) as prof:

                    experience = self.experience_maker.make_experience(
                        rand_prompts,
                        samples_per_prompt=args.duplicate_rollout_batch_by,
                        **self.generate_kwargs
                    )

                    # print("PROFILE1")
                    # print(prof.key_averages().table(sort_by="self_cuda_memory_usage"))


                    # print prompt/answer in each update step
                    if steps % update_timesteps == 0:
                        output = self.tokenizer.batch_decode(experience.sequences, skip_special_tokens=True)
                        self.strategy.print(output[0])
                    self.replay_buffer.append(experience)

                    # with profile(activities=[ProfilerActivity.CPU, ProfilerActivity.CUDA],
                    #              profile_memory=True, record_shapes=True) as prof:

                    if steps % update_timesteps == 0:
                        global_steps = steps // update_timesteps

                        torch.cuda.empty_cache()
                        self.replay_buffer.normalize("advantages", self.strategy)
                        assert custom_prompt is None
                        status = self.ppo_train(global_steps, custom_prompt=custom_prompt)
                        self.replay_buffer.clear()
                        torch.cuda.empty_cache()

                        if "kl" in status:
                            self.kl_ctl.update(status["kl"], args.rollout_batch_size)
                        pbar.set_postfix(status)

                        # logs/checkpoints
                        client_states = {"consumed_samples": global_steps * args.rollout_batch_size}
                        self.save_logs_and_checkpoints(args, global_steps, pbar, status, client_states)

                        if not args.no_test_info:
                            if steps % args.test_info_every == 0:
                                self.test_info_multiprompt(args, rand_prompts, estimates_list)

                    # print("PROFILE2")
                    # print(prof.key_averages().table(sort_by="self_cuda_memory_usage"))


                    pbar.update()
                    steps = steps + 1
        if args.custom_single_prompt:
            return iwae_lbs_list, iwae_ubs_list, f_q_estimates_list, g_q_estimates_list
        else:
            return estimates_list

    def test_info_multiprompt(self, args, rand_prompts, estimates_lists):
        print("prompts")
        print(rand_prompts)
        # expanded_prompts = tile_prompts(rand_prompts, samples_per_prompt) # this is done within the f_q estimate...

        total_f_qs, total_rewards, total_kl_vals, total_entropy = None, None, None, None

        for i in range(self.n_seeds_f_q):
            f_qs, attention_mask, num_actions, q_seqs, log_p, log_phi, log_q, action_mask = self.f_q_estimate(
                args, rand_prompts)

            output = self.tokenizer.batch_decode(
                q_seqs,
                skip_special_tokens=True)
            print("seqs")
            print(output)
            print("seqs2")
            self.strategy.print(output[0])

            # print("Shapes")
            # print(log_q.shape)
            # print(log_p.shape)
            # print(log_phi.shape)
            # print(f_qs.shape)

            kl_vals = log_q - log_p # No action mask here; that needs to be dealt with elsewhere
            # log_q and log_p here have already been summed over the time dimension, so this is just simply reduce

            rewards = log_phi / args.target_dist_beta

            entropy = - log_q

            print(kl_vals.shape)
            print(rewards.shape)
            print(entropy.shape)

            if total_f_qs is None:
                total_f_qs = f_qs
                total_rewards = rewards
                total_kl_vals = kl_vals
                total_entropy = entropy
            else:
                total_f_qs = torch.cat((total_f_qs, f_qs), axis=0)
                total_rewards = torch.cat((total_rewards, rewards), axis=0)
                total_kl_vals = torch.cat((total_kl_vals, kl_vals), axis=0)
                total_entropy = torch.cat((total_entropy, entropy), axis=0)

                # print("Shapes 2")
                # print(total_f_qs.shape)
                # print(total_rewards.shape)
                # print(total_kl_vals.shape)
                # print(total_entropy.shape)

        # print("f_qs")
        # print(f_qs)
        print(f"Avg F_q: {total_f_qs.mean()}")
        print(f"Avg Rew: {total_rewards.mean()}")
        print(f"Avg KL to Prior: {total_kl_vals.mean()}")
        print(f"Avg Ent: {total_entropy.mean()}")

        f_q_estimates_list, rewards_list, kl_vals_list, entropy_list = estimates_lists

        f_q_estimates_list.append(total_f_qs.cpu())
        rewards_list.append(total_rewards.cpu())
        kl_vals_list.append(total_kl_vals.cpu())
        entropy_list.append(total_entropy.cpu())


    def f_q_g_q_evaluation(self, args, f_q_estimates_list, g_q_estimates_list,
                           iwae_lbs_list, iwae_ubs_list,
                           prompt_text, true_posterior_samples):
        # This function appends to f_q_estimates_list and g_q_estimates_list
        iwae_lbs = torch.zeros((self.n_seeds_f_q,))
        iwae_ubs = torch.zeros((self.n_seeds_f_q,))
        total_f_qs = None
        total_g_qs = None
        for i in range(self.n_seeds_f_q):
            custom_prompt_for_f_q = [prompt_text] * args.n_samples_for_f_q

            f_qs, attention_mask, num_actions, q_seqs, log_p, log_phi, log_q, action_mask = self.f_q_estimate(
                args, custom_prompt_for_f_q)
            print("Avg F_q Estimate (Learned Model)")
            print(f_qs.mean())
            print("IWAE Lower Bound Estimate (Learned Model)")
            iwae_lower_bound_estimate = torch.logsumexp(f_qs,
                                                        dim=0) - torch.log(
                torch.tensor(f_qs.shape[0]))
            print(iwae_lower_bound_estimate)
            iwae_lbs[i] = iwae_lower_bound_estimate.item()
            # # TODO load the posterior samples, pass through to get g_q estimate
            # if true_posterior_samples is not None:
            #     true_posterior_samples = true_posterior_samples.to(
            #         q_seqs.device)
            #     # TODO later account for the above possiblity
            eos_token_id = self.generate_kwargs["eos_token_id"]
            pad_token_id = self.generate_kwargs["pad_token_id"]

            if i == 0:
                assert true_posterior_samples is not None
                range_val = (math.ceil(
                    true_posterior_samples.shape[0] / args.n_samples_for_f_q))
                print(range_val)
                for j in range(range_val):
                    samples = true_posterior_samples[
                              j * args.n_samples_for_f_q: (j + 1) * args.n_samples_for_f_q]
                    if samples.shape[0] != 0:
                        print("G_q Estimates Learned Model")
                        # print(samples.shape)
                        # print(condition_twist_on_tokens.shape)
                        # print(condition_twist_on_tokens[i * n_samples_f_q: (i+1) * n_samples_f_q].shape)
                        attention_mask_g_q = (
                                samples.ne(eos_token_id) & samples.ne(
                                pad_token_id)).to(
                            dtype=torch.long)

                        g_qs = self.g_q_estimate(args, samples,
                                                 num_actions, attention_mask_g_q) # using the f_q mask would be wrong here.
                        # No attention mask could cause issues with padding TODO should investigate, but at least for my current experiments is not an issue

                        print(g_qs)
                        print("Avg G_q Estimate (Learned Model)")
                        print(g_qs.mean())

                        if total_g_qs is None:
                            total_g_qs = g_qs
                        else:
                            total_g_qs = torch.cat((total_g_qs, g_qs),
                                                   axis=0)
                            print("Total G_qs shape")
                            print(total_g_qs.shape)

                # g_qs = self.g_q_estimate(args, true_posterior_samples[
                #                                :q_seqs.shape[0]],
                #                          num_actions, attention_mask)
                # print("Avg G_q Estimate (Learned Model)")
                # print(g_qs.mean())

            if true_posterior_samples is not None:
                iwae_mixture_with_one_post = q_seqs.detach().clone()
                iwae_mixture_with_one_post[i] = true_posterior_samples[
                    i]  # To keep the conditioning tokens constant
                attention_mask_g_q = (
                    iwae_mixture_with_one_post.ne(eos_token_id) & iwae_mixture_with_one_post.ne(
                    pad_token_id)).to(
                    dtype=torch.long)
                iwae_ub_weights = self.g_q_estimate(args,
                                                    iwae_mixture_with_one_post,
                                                    num_actions,
                                                    attention_mask_g_q
                                                    )
                # No attention mask - using the f_q mask would be wrong here.
                # No attention mask could cause issues with padding TODO should investigate, but at least for my current experiments is not an issue

                print("IWAE Upper Bound Estimate (Learned Model)")
                iwae_upper_bound_estimate = torch.logsumexp(
                    iwae_ub_weights, dim=0) - torch.log(
                    torch.tensor(iwae_ub_weights.shape[0]))
                print(iwae_upper_bound_estimate)

                iwae_ubs[i] = iwae_upper_bound_estimate.item()

            if total_f_qs is None:
                total_f_qs = f_qs
                # total_rewards = rewards
                # total_kl_vals = kl_vals
            else:
                total_f_qs = torch.cat((total_f_qs, f_qs), axis=0)
                print("F_Q Shape")
                print(total_f_qs.shape)
                # total_rewards = torch.cat((total_rewards, rewards),
                #                           axis=0)
                # print(total_rewards.shape)
                # total_kl_vals = torch.cat((total_kl_vals, kl_vals),
                #                           axis=0)
                # print(total_kl_vals.shape)

            # if total_g_qs is None:
            #     total_g_qs = g_qs
            # else:
            #     total_g_qs = torch.cat((total_g_qs, g_qs),
            #                            axis=0)
            #     print("Total G_qs shape")
            #     print(total_g_qs.shape)

        iwae_lbs_list.append(iwae_lbs)
        iwae_ubs_list.append(iwae_ubs)
        # 1/0
        print("IWAE LB AND UB")
        print(iwae_lbs)
        print(iwae_ubs)
        print("IWAE LB AND UB LISTS")
        print(iwae_lbs_list)
        print(iwae_ubs_list)
        print("Shapes")
        print(total_g_qs.shape)
        print(total_f_qs.shape)


        # print(total_rewards.shape)
        # print(total_kl_vals.shape)
        if total_g_qs is not None:
            g_q_estimates_list.append(
                total_g_qs.cpu())  # Only one G_q estimate (over all the posterior samples)
        f_q_estimates_list.append(total_f_qs.cpu())

        # return f_q_estimates_list, g_q_estimates_list

    def f_q_estimate(self, args, batch_prompt):
        self.experience_maker.set_all_eval()
        batch_prompt = tile_prompts(batch_prompt, args.duplicate_rollout_batch_by)

        with torch.no_grad():
            if self.shared_actorcritic:
                action_log_probs, action_mask, attention_mask, num_actions, sequences, value = self.experience_maker.generate_seqs_and_get_logprobs(
                    batch_prompt, **self.generate_kwargs)
            else:
                action_log_probs, action_mask, attention_mask, num_actions, sequences = self.experience_maker.generate_seqs_and_get_logprobs(
                    batch_prompt, **self.generate_kwargs)
            action_log_probs = action_log_probs.float() * action_mask # more precision
            log_q = action_log_probs.sum(dim=-1)
            # print(log_q.shape)
            # print(action_mask.shape)

            # print("ACTION LOG PROBS")
            # print(action_log_probs)
            # print(action_log_probs.shape)
            # 1/0

            log_tilde_sigma, log_p, log_phi = self.eval_log_p_plus_log_phi(
                args, action_log_probs, attention_mask, action_mask, num_actions, sequences, return_extra_info=True
            )

            f_qs = log_tilde_sigma - log_q
            print("f_q estimate details")
            print("log q")
            print(log_q)
            print("log tilde sigma")
            print(log_tilde_sigma)
            print("f_qs")
            print(f_qs)
            print(f_qs.shape)

        return f_qs, attention_mask, num_actions, sequences, log_p, log_phi, log_q, action_mask

    @torch.no_grad()
    def eval_log_p_plus_log_phi(self, args, action_log_probs, attention_mask, action_mask,
                                num_actions, sequences, return_extra_info=False):
        # rewards_no_kl = self.experience_maker.compute_reward_no_kl(sequences,
        #                                                            attention_mask, multiply_by_beta=True)
        # print("log p phi eval")
        # print(rewards_no_kl)
        # Recall that we have p(s_1:T)p(toxic class | s_1:T)^beta which is also
        # = p(s_1:T)e^{beta log p(toxic class | s_1:T))
        # Now consider r = log p(toxic class | s_1:T)), then we have the RL setting, but we must have KL penalties
        # Also, with phi = e^{beta log p(toxic class | s_1:T)), log_phi is simply just beta log p(toxic class | s_1:T)
        # rewards_no_kl = rewards_no_kl.float() # more precision
        # log_phi = args.target_dist_beta * rewards_no_kl
        log_phi = self.experience_maker.compute_reward_no_kl(sequences, attention_mask, multiply_by_beta=True)
        # print(args.target_dist_beta)
        # print("log_phi")
        # print(log_phi)
        base_action_log_probs = self.experience_maker.initial_model(sequences,
                                                                    num_actions,
                                                                    attention_mask)
        base_action_log_probs = base_action_log_probs.float() * action_mask # more precision

        log_p = base_action_log_probs.sum(dim=-1)
        print('P PHI INSPECTION')
        print(log_p)
        print(log_phi)
        log_tilde_sigma = log_p + log_phi
        if return_extra_info:
            return log_tilde_sigma, log_p, log_phi
        else:
            return log_tilde_sigma



    def g_q_estimate(self, args, true_sigma_samples, num_actions, attention_mask, condition_twist_on_tokens=None):
        self.experience_maker.set_all_eval()
        sequences = true_sigma_samples
        with torch.no_grad():
            if self.shared_actorcritic:
                action_log_probs, _ = self.experience_maker.actor(sequences,
                                                               num_actions,
                                                               attention_mask)
            else:
                action_log_probs = self.experience_maker.actor(sequences, num_actions,
                                              attention_mask)
            action_log_probs = action_log_probs.float() # more precision
            log_q = action_log_probs.sum(dim=-1)
            log_tilde_sigma = self.eval_log_p_plus_log_phi(args, action_log_probs,
                                    attention_mask, action_mask,
                                    num_actions, sequences)
            log_tilde_sigma = log_tilde_sigma.float() # more precision

        return log_tilde_sigma - log_q

    def ppo_train(self, global_steps=0, custom_prompt=None):
        # replay buffer may be empty at first, we should rebuild at each training
        dataloader = DataLoader(
            self.replay_buffer,
            batch_size=self.replay_buffer.sample_batch_size,
            shuffle=self.shuffle_replay_buffer_sample,
            drop_last=True,
            pin_memory=self.dataloader_pin_memory,
            collate_fn=self.replay_buffer.collate_fn,
        )
        device = torch.cuda.current_device()

        status_list = []
        status_mean = {}
        for epoch in range(self.max_epochs):

            # if self.shared_actorcritic:
            #     vhead_weight = torch.load(f"/h/zhaostep/twisted-smc-lm/vhead_weight_{epoch}.pt", weights_only=True)
            #     vhead_bias = torch.load(f"/h/zhaostep/twisted-smc-lm/vhead_bias_{epoch}.pt", weights_only=True)
            #
            #     print("OPENRLHF CRITIC HEAD WEIGHT")
            #     print(self.actor.critic_head.weight)
            #     print(self.actor.critic_head.bias)
            #
            #     print("TRL CRITIC HEAD WEIGHT")
            #     print(vhead_weight)
            #     print(vhead_bias)
            #
            #     self.actor.critic_head.weight.data = vhead_weight
            #     self.actor.critic_head.bias.data = vhead_bias
            #     # TODO REMOVE LATER DEBUG ONLY

            pbar = tqdm(
                dataloader,
                desc=f"Train epoch [{epoch + 1}/{self.max_epochs}]",
                disable=not self.strategy.is_rank_0(),
            )
            for experience in pbar:
                experience.to_device(device)
                status = self.training_step(experience, global_steps, custom_prompt=custom_prompt)

                # for DP
                # weighted mean for kl
                if "kl" in status:
                    status["kl"] *= status["response_length"]
                    status = self.strategy.all_reduce(status)
                    status["kl"] /= status["response_length"]

                short_status = {}

                if "policy_loss" in status:
                    short_status = {
                        "pg": status["policy_loss"],
                        "rm": status["reward"],
                        "ret": status["return"],
                        "glen": status["response_length"],
                        "tlen": status["total_length"],
                        "kl": status["kl"],
                        "act_lr": status["actor_lr"],
                    }

                if "critic_loss" in status:
                    short_status["cri"] = status["critic_loss"]
                    short_status["vals"] = status["values"]
                    if "critic_lr" in status:
                        short_status["cri_lr"] = status["critic_lr"]

                if "ptx_loss" in status:
                    short_status["ptx"] = status["ptx_loss"]

                status_list.append(status)
                pbar.set_postfix(short_status)

        if status_list:
            status_mean = status_list[0]
            for m in status_list[1:]:
                for k, v in m.items():
                    status_mean[k] += v
            for k in status_mean.keys():
                status_mean[k] /= len(status_list)
        return status_mean

    def training_step_shared_actorcritic(self, experience: Experience, custom_prompt=None) -> Dict[str, float]:
        # self.actor.train()

        if self.bc_coef > 0:
            raise NotImplementedError # see training_step_actor

        if self.model_eval:
            self.actor.eval() # Turn off dropout (no batch norm in GPT2)
            # In our setup, do we want dropout? Not sure what the answer is, but perhaps an argument for why
            # we may not want dropout is: we don't really need additional regularization here
            # our objective is the RL with KL penalties, which at its optimum, achieves the twists we want
            # We don't need further regularization which is what would be provided by dropout
            # That is, in most ML use cases, we're worried about overoptimizing, overfitting, etc.
            # But here we don't have this problem - we want to go as hard as we can on the optimization
            # Since we already have the in built KL penalty regularizer
            # Now I guess you could argue that this dropout may still help avoid finding high reward areas of reward model or classifier that
            # aren't ACTUALLY high reward (e.g. a human would not consider them good)
            # But on the other hand, I'm probably not training to convergence anyway
            # So I already have a kind of early stopping implicit regularization
            # I probably don't need further regularization from dropout
            # Actually: turns out not to make a big difference for the separate actor/critic, and dropout does help
            # Whereas for the shared actor/critic makes no difference at all, which seems like a bug to me.
        else:
            self.actor.train()

        actor_loss = self.get_actor_loss(experience, custom_prompt)

        # action_log_probs, values = self.actor(
        #     experience.sequences, num_actions,
        #     attention_mask=experience.attention_mask, return_output=False
        # )  # TODO later revert this and fix the above (return_output=True)
        #
        # # print("LOG PROBS")
        # # print(action_log_probs)
        #
        # # print("VALUES")
        # # print(values)
        #
        # actor_loss = self.actor_loss_fn(
        #     action_log_probs,
        #     experience.action_log_probs,
        #     experience.advantages,
        #     action_mask=experience.action_mask,
        # )

        # print("ACTOR LOSS")
        # print(actor_loss)

        critic_loss = self.get_critic_loss(experience, values, custom_prompt=custom_prompt)

        # print("CRITIC LOSS")
        # print(critic_loss)

        loss = actor_loss + self.vf_coef * critic_loss

        # print(self.vf_coef)
        # print("TOTAL LOSS")
        # print(loss)

        self.strategy.backward(loss, self.actor, self.actor_optim)
        self.strategy.optimizer_step(self.actor_optim, self.actor,
                                     self.actor_scheduler, name="actor")
        if self.ema_model:
            self.strategy.moving_average(self.actor, self.ema_model,
                                         self.ema_beta, "cpu")

        # status
        status = {"policy_loss": actor_loss.item(),
                  "actor_lr": self.actor_scheduler.get_last_lr()[0]}
        if self.pretrain_dataloader is not None:
            raise NotImplementedError
            # status["ptx_loss"] = ptx_loss.item()
        for k, v in experience.info.items():
            if k == "kl":
                status[k] = (
                    (v * experience.info["response_length"]).sum() /
                    experience.info["response_length"].sum()
                ).item()
            else:
                status[k] = v.mean().item()
        status_val = {
            "critic_loss": critic_loss.item(),
            "values": masked_mean(values, experience.action_mask).item(),
            # "critic_lr": self.critic_scheduler.get_last_lr()[0],
        }
        status.update(status_val)

        return status


    def training_step(self, experience: Experience, global_steps, custom_prompt=None) -> Dict[str, float]:
        status = {}
        if self.shared_actorcritic:
            status = self.training_step_shared_actorcritic(experience, custom_prompt=custom_prompt)
        else:
            if global_steps > self.freezing_actor_steps:
                status = self.training_step_actor(experience, custom_prompt=custom_prompt)

            if self.critic is not None:
                status.update(self.training_step_critic(experience, custom_prompt=custom_prompt))

        return status

    def training_step_actor(self, experience: Experience, custom_prompt=None) -> Dict[str, float]:
        if self.model_eval:
            self.actor.eval()
        else:
            self.actor.train()

        actor_loss = self.get_actor_loss(experience, custom_prompt)

        # mixtral
        if self.aux_loss:
            raise NotImplementedError
            # aux_loss = output.aux_loss
        else:
            aux_loss = 0
        loss = actor_loss + aux_loss * self.args.aux_loss_coef

        if self.bc_coef > 0:
            print("DOING BEHAVIOUR CLONING")
            # TODO implement also for shared actorcritic using
            # action_log_probs, _ = self.experience_maker.actor(sigma_samples,
            #                                                            num_actions,
            #                                                            attention_mask_sigma_samples)
            # THEN TODO set up the args properly for this
            # Including the coefficient, maybe also having an option to take away the coefficient or anneal the coefficient over time
            # Maybe just take away the coefficient halfway through is an easy thing to implement
            # First try just with it all the way through, later try taking away halfway through

            # Attend to all tokens in exact sample
            attention_mask_sigma_samples = torch.ones_like(self.true_posterior_samples).to(
                dtype=torch.long)

            # print("--DEVICES--")
            # print(experience.sequences.device)
            # print(experience.attention_mask.device)
            # print(self.true_posterior_samples.device)
            # print(attention_mask_sigma_samples.device)
            # print(action_log_probs.device)
            # print(next(self.experience_maker.actor.parameters()).device)

            action_log_probs = self.experience_maker.actor(self.true_posterior_samples,
                                                           experience.action_mask.size(1),
                                                           attention_mask_sigma_samples)
            action_log_probs = action_log_probs.float()  # more precision
            log_q = action_log_probs.sum(dim=-1)

            loss = loss + self.bc_coef * (- log_q.sum()) # loss is - log prob, so decrease loss is increase log p

        self.strategy.backward(loss, self.actor, self.actor_optim)

        # ptx loss
        if self.pretrain_dataloader is not None:
            raise NotImplementedError # not yet checked/fixed
            data = next(self.pretrain_dataloader)
            inputs = data[1].squeeze(1).to(torch.cuda.current_device())
            attention_mask = data[2].squeeze(1).to(torch.cuda.current_device())
            label = torch.where(
                attention_mask.bool(),
                inputs,
                self.ptx_loss_fn.IGNORE_INDEX,
            )

            output = self.actor(inputs, attention_mask=attention_mask, return_output=True)
            ptx_log_probs = output["logits"]

            # loss function
            ptx_loss = self.ptx_loss_fn(ptx_log_probs, label)
            # mixtral
            if self.aux_loss:
                aux_loss = output.aux_loss
            else:
                aux_loss = 0
            loss = ptx_loss + aux_loss * self.args.aux_loss_coef
            self.strategy.backward(self.ptx_coef * loss, self.actor, self.actor_optim)


        # print("Gradient inspection")
        # # DEBUG/INSPECTION ONLY
        # for name, param in self.actor.model.named_parameters():
        #     # print(name)
        #     # print("param_grad")
        #     # print(param.grad)
        #     if param.grad is not None:
        #         self.gradient_history[name].append(param.grad.clone())
        #         if len(self.gradient_history[name]) > 100:
        #             self.gradient_history[name] = self.gradient_history[name][1:]
        # total_variances = []
        # gradient_variances = {name: torch.var(torch.stack(grads), dim=0) for name, grads in self.gradient_history.items()}
        # # gradient_expectations = {name: torch.mean(torch.stack(grads), dim=0) for name, grads in self.gradient_history.items()}
        # for name, var in gradient_variances.items():
        #     var_mean = var.mean().item()
        #     print(f"Mean variance of gradients for {name}: {var_mean}")
        #     total_variances.append(var_mean)
        # # for name, ex in gradient_expectations.items():
        # #     print(f"Expectations of gradients for {name}: {ex.mean().item()}")
        # print(total_variances)
        # print(f"Average across layers/modules of (mean across parameters) variances over time: {torch.tensor(total_variances).mean().item()}")



        self.strategy.optimizer_step(self.actor_optim, self.actor, self.actor_scheduler, name="actor")
        if self.ema_model:
            self.strategy.moving_average(self.actor, self.ema_model, self.ema_beta, "cpu")

        # status
        status = {"policy_loss": actor_loss.item(), "actor_lr": self.actor_scheduler.get_last_lr()[0]}
        if self.pretrain_dataloader is not None:
            status["ptx_loss"] = ptx_loss.item()
        for k, v in experience.info.items():
            if k == "kl":
                status[k] = (
                    (v * experience.info["response_length"]).sum() / experience.info["response_length"].sum()
                ).item()
            else:
                status[k] = v.mean().item()
        return status

    def get_actor_loss(self, experience, custom_prompt=None):
        # actor loss
        # action_log_probs, output = self.actor(
        #     experience.sequences, num_actions, attention_mask=experience.attention_mask, return_output=True
        # )
        # num_actions = experience.action_mask.size(1)
        batch_size = experience.sequences.size(0)
        samples_per_prompt = self.args.duplicate_rollout_batch_by
        num_prompts = batch_size // samples_per_prompt

        print("inspection 03-15")
        print(experience.action_mask)
        print(experience.action_mask.shape)
        # print(experience.action_mask.size(1))
        print(experience.sequences)
        print(experience.sequences.shape)


        if self.actor_loss_type == "ppo":
            action_log_probs = self.actor(
                experience.sequences, experience.action_mask.size(1),
                attention_mask=experience.attention_mask, return_output=False
            )  # TODO later revert this and fix the above (return_output=True)

            # print(action_log_probs)
            # print(experience.action_log_probs)
            # print(experience.advantages)
            # print(experience.action_mask)

            actor_loss = self.actor_loss_fn(
                action_log_probs,
                experience.action_log_probs,
                experience.advantages,
                action_mask=experience.action_mask,
            )

        elif self.actor_loss_type in ["ctl", "ctl_nosecondterm"]:
            # Right now by using experience_maker sequences, this is essentially just twisted proposal samples
            # And we do CTL by reweighting those according to the twist values and tilde sigma values.

            with torch.no_grad():
                base_action_log_probs = self.experience_maker.initial_model(
                    experience.sequences, experience.action_mask.size(1),
                    experience.attention_mask)
                # log_phi = self.experience_maker.compute_reward_no_kl(
                #     experience.sequences, experience.attention_mask, multiply_by_beta=True # beta multiplied for non-PPO formulations
                # )
                log_phi = experience.info["reward"].to(base_action_log_probs.device)


            # print("REWARD COMPARISON")
            # print(experience.returns[:, -1] - log_phi) # same
            if "policy" in self.parameterization:
                log_psi = self.get_log_psi_policy_parameterization(base_action_log_probs, experience, experience.action_mask.size(1), self.parameterization)
            else:
                log_psi = self.experience_maker.actor(experience.sequences, experience.action_mask.size(1), experience.attention_mask,
                                                      return_only_modulation=True)

            # print("ACTOR LOSS STUFF")
            # print(experience.action_log_probs.shape)
            # print(base_action_log_probs.shape)
            # print(log_psi.shape)
            # log_psi = log_psi[:, -num_actions:]
            # print(log_psi.shape)

            # Reshape tensors to group samples by prompt
            log_psi = log_psi.view(num_prompts, samples_per_prompt, -1)
            log_phi = log_phi.view(num_prompts, samples_per_prompt)
            exper_action_mask = experience.action_mask.view(num_prompts, samples_per_prompt, -1)
            exper_action_log_probs = experience.action_log_probs.view(num_prompts, samples_per_prompt, -1)
            base_action_log_probs = base_action_log_probs.view(num_prompts, samples_per_prompt, -1)

            print("CTL INSPECTION")
            print(experience.sequences.shape)
            print(experience.sequences)
            print(experience.attention_mask.shape)
            print(experience.attention_mask)
            print(exper_action_mask.shape)
            print(exper_action_mask)
            print(exper_action_log_probs.shape)
            print(exper_action_log_probs)

            print(log_psi.shape)
            print(log_psi)
            print(log_phi.shape)
            print(log_phi)

            print(base_action_log_probs.shape)
            print(base_action_log_probs)

            # Calculate loss for all groups at once
            actor_loss = self.actor_loss_fn(
                log_psi,  # shape: [num_prompts, samples_per_prompt, num_actions]
                log_phi,  # shape: [num_prompts, samples_per_prompt]
                exper_action_mask,
                exper_action_log_probs,
                base_action_log_probs,
                # reduce_mean_per_prompt=True
            )
        elif self.actor_loss_type == "dpg":
            with torch.no_grad():
                base_action_log_probs_all_vocab, base_action_log_probs = self.experience_maker.initial_model(
                    experience.sequences, experience.action_mask.size(1),
                    experience.attention_mask, return_type="both")
                # log_phi = self.experience_maker.compute_reward_no_kl(
                #     experience.sequences, experience.attention_mask, multiply_by_beta=True
                #     # beta multiplied for non-PPO formulations
                # )
                log_phi = experience.info["reward"].to(base_action_log_probs.device)
            if "policy" in self.parameterization:
                # TODO call actor with return_all_vocab=True
                log_psi_all_vocab, log_psi = self.get_log_psi_policy_parameterization(base_action_log_probs, experience, experience.action_mask.size(1), self.parameterization, return_type="both", base_action_log_probs_all=base_action_log_probs_all_vocab)
            else:
                log_psi_all_vocab, log_psi = self.experience_maker.actor(experience.sequences, experience.action_mask.size(1), experience.attention_mask,
                                                      return_only_modulation=True, return_type="both")

            # Reshape tensors to group samples by prompt
            log_psi = log_psi.view(num_prompts, samples_per_prompt, -1)
            log_phi = log_phi.view(num_prompts, samples_per_prompt)
            exper_action_mask = experience.action_mask.view(num_prompts, samples_per_prompt, -1)
            exper_action_log_probs = experience.action_log_probs.view(num_prompts, samples_per_prompt, -1)
            base_action_log_probs = base_action_log_probs.view(num_prompts, samples_per_prompt, -1)

            log_psi_all_vocab = log_psi_all_vocab.view(num_prompts, samples_per_prompt, log_psi_all_vocab.shape[1], log_psi_all_vocab.shape[2])
            base_action_log_probs_all_vocab = base_action_log_probs_all_vocab.view(num_prompts, samples_per_prompt, base_action_log_probs_all_vocab.shape[1], base_action_log_probs_all_vocab.shape[2])

            print("DPG INSPECTION")
            print(experience.sequences.shape)
            print(experience.sequences)
            print(experience.attention_mask.shape)
            print(experience.attention_mask)
            print(exper_action_mask.shape)
            print(exper_action_mask)
            print(exper_action_log_probs.shape)
            print(exper_action_log_probs)

            print(log_psi.shape)
            print(log_psi)
            print(log_phi.shape)
            print(log_phi)

            print(base_action_log_probs.shape)
            print(base_action_log_probs)

            # Calculate loss for all groups at once
            actor_loss = self.actor_loss_fn(
                log_psi,  # shape: [num_prompts, samples_per_prompt, num_actions]
                log_phi,  # shape: [num_prompts, samples_per_prompt]
                exper_action_mask,
                exper_action_log_probs,
                base_action_log_probs,
                # reduce_mean_per_prompt=True
                log_psi_all_vocab,
                base_action_log_probs_all_vocab,
            )


        elif self.actor_loss_type in ["sixo", "sixo_approxneg"]:
            num_actions = experience.action_mask.size(1)
            log_psi_on_base_samples = None
            with torch.no_grad():
                base_action_log_probs = self.experience_maker.initial_model(
                    experience.sequences, num_actions,
                    experience.attention_mask)
                # log_phi = self.experience_maker.compute_reward_no_kl(
                #     experience.sequences, experience.attention_mask, multiply_by_beta=True
                #     # beta multiplied for non-PPO formulations
                # )
                log_phi = experience.info["reward"].to(base_action_log_probs.device)


            # print(experience.sequences)
            # print(experience.sequences.shape)
            # print(num_actions)
            # print(experience.sequences[:, :-num_actions])
            # print(experience.sequences[:, :-num_actions].shape)
            #
            # print(experience.attention_mask)
            # print(experience.attention_mask.shape)
            # print(experience.attention_mask[:, :-num_actions])
            # print(experience.attention_mask[:, :-num_actions].shape)

            if self.actor_loss_type == "sixo":

                base_action_mask, base_attention_mask, base_sequences = self.generate_base_seqs_from_torch_prompt(
                    experience.sequences[:, :-num_actions],
                    experience.attention_mask[:, :-num_actions],
                )
                # TODO not yet tested on multiple different prompts (though I expect it should work)

                if "policy" in self.parameterization:
                    with torch.no_grad():
                        base_action_base_sample_log_probs = self.experience_maker.initial_model(base_sequences, base_action_mask.size(1), base_attention_mask)
                    log_psi_on_base_samples = self.get_log_psi_policy_parameterization(base_action_base_sample_log_probs, experience, base_action_mask.size(1), self.parameterization)
                    raise Exception("Not yet tested")
                else:
                    log_psi_on_base_samples = self.experience_maker.actor(base_sequences, base_action_mask.size(1),
                                                                          base_attention_mask,
                                                                          return_only_modulation=True)
                    # log_psi_on_base_samples = log_psi_on_base_samples[:, -num_actions:]

            if "policy" in self.parameterization:
                log_psi = self.get_log_psi_policy_parameterization(base_action_log_probs, experience, num_actions, self.parameterization)
            else:
                log_psi = self.experience_maker.actor(experience.sequences, experience.action_mask.size(1), experience.attention_mask, return_only_modulation=True)
            # log_psi = log_psi[:, -num_actions:]

            # print("ACTOR LOSS STUFF")
            # print(experience.action_log_probs.shape)
            # print(base_action_log_probs.shape)
            # print(log_psi.shape)
            # print(log_psi.shape)

            # Reshape tensors to group samples by prompt
            log_psi = log_psi.view(num_prompts, samples_per_prompt, -1)
            log_phi = log_phi.view(num_prompts, samples_per_prompt)
            exper_action_mask = experience.action_mask.view(num_prompts, samples_per_prompt, -1)
            exper_action_log_probs = experience.action_log_probs.view(num_prompts, samples_per_prompt, -1)
            base_action_log_probs = base_action_log_probs.view(num_prompts, samples_per_prompt, -1)
            if log_psi_on_base_samples is not None:
                log_psi_on_base_samples = log_psi_on_base_samples.view(num_prompts, samples_per_prompt, -1)

            # Calculate loss for all groups at once
            actor_loss = self.actor_loss_fn(
                log_psi,  # shape: [num_prompts, samples_per_prompt, num_actions]
                log_phi,  # shape: [num_prompts, samples_per_prompt]
                exper_action_mask,
                exper_action_log_probs,
                base_action_log_probs,
                log_psi_on_base_samples,
                # reduce_mean_per_prompt=True
            )

        else:
            raise NotImplementedError

        return actor_loss

    def get_log_psi_policy_parameterization(self, base_action_log_probs, experience, num_actions, parameterization, return_type: str = 'p', base_action_log_probs_all=None):

        if return_type == "both":

            assert base_action_log_probs_all is not None

            if parameterization == "policy_psi_unnorm":
            # if log_psi_parameterization_type == "unnormalized_q_s_t_logits_minus_log_p_s_t":
                log_p_psi_all, log_p_psi = self.experience_maker.actor(experience.sequences, num_actions,
                                                                       experience.attention_mask,
                                                                       return_type=return_type,
                                                                       return_unnormalized=True)
            elif parameterization in ["policy_psi_q_p_s_t", "policy_psi_q_p_s_1_to_t"]:
            # elif log_psi_parameterization_type in ["log_q_s_t_minus_log_p_s_t", "log_q_s_1_to_t_minus_log_p_s_1_to_t"]:
                log_p_psi_all, log_p_psi = self.experience_maker.actor(experience.sequences, num_actions,
                                                                       experience.attention_mask,
                                                                       return_type=return_type)
            else:
                raise NotImplementedError

            if parameterization == "policy_psi_q_p_s_1_to_t":
            # if log_psi_parameterization_type == "log_q_s_1_to_t_minus_log_p_s_1_to_t":
                log_p_psi_all = torch.cumsum(log_p_psi_all, dim=1)
                log_p_psi = torch.cumsum(log_p_psi, dim=1)
                base_action_log_probs = torch.cumsum(base_action_log_probs, dim=1)
                base_action_log_probs_all = torch.cumsum(base_action_log_probs_all, dim=1)

            log_psi = log_p_psi - base_action_log_probs.detach()
            log_psi_all = log_p_psi_all - base_action_log_probs_all.detach()

            # print("policy param inspection")
            # print(log_psi)
            # print("policy param inspection2")
            # print(log_p_psi_all)
            # print(log_psi_all)
            # print(base_action_log_probs_all)
            # print(F.log_softmax(log_p_psi_all, dim=-1))
            # 1/0

            return log_psi_all, log_psi

        if parameterization == "policy_psi_unnorm":
        # if log_psi_parameterization_type == "unnormalized_q_s_t_logits_minus_log_p_s_t":
            log_p_psi = self.experience_maker.actor(experience.sequences, num_actions,
                                                                   experience.attention_mask,
                                                                   return_type=return_type,
                                                                   return_unnormalized=True)
        elif parameterization in ["policy_psi_q_p_s_t", "policy_psi_q_p_s_1_to_t"]:
        # elif log_psi_parameterization_type in ["log_q_s_t_minus_log_p_s_t", "log_q_s_1_to_t_minus_log_p_s_1_to_t"]:
            log_p_psi = self.experience_maker.actor(experience.sequences, num_actions,
                                                                   experience.attention_mask,
                                                                   return_type=return_type)
        else:
            raise NotImplementedError

        if parameterization == "policy_psi_q_p_s_1_to_t":
        # if log_psi_parameterization_type == "log_q_s_1_to_t_minus_log_p_s_1_to_t":
            log_p_psi = torch.cumsum(log_p_psi, dim=1)
            base_action_log_probs = torch.cumsum(base_action_log_probs, dim=1)

        # log_p_psi = self.experience_maker.actor(experience.sequences, num_actions, experience.attention_mask, return_type=return_type)

        log_psi = log_p_psi - base_action_log_probs.detach()  # In the policy formulation, the actor directly outputs log (p psi) = log_p + log_psi, so get log_psi by subtracting log_p
        # For gradients this subtraction does nothing, however it should be needed to get the correct importance weights
        # print("log_psi values")
        # print(log_psi)
        return log_psi

    def training_step_critic(self, experience: Experience, custom_prompt=None) -> Dict[str, float]:
        if self.model_eval:
            self.critic.eval()
        else:
            self.critic.train()

        # critic loss
        values, output = self.critic(
            experience.sequences,
            action_mask=experience.action_mask,
            attention_mask=experience.attention_mask,
            return_output=True,
        )
        # loss function
        critic_loss = self.get_critic_loss(experience, values, custom_prompt=custom_prompt)
        # mixtral
        if self.aux_loss:
            aux_loss = output.aux_loss
        else:
            aux_loss = 0
        loss = critic_loss + aux_loss * self.args.aux_loss_coef
        loss = loss.float()
        self.strategy.backward(loss, self.critic, self.critic_optim)
        self.strategy.optimizer_step(self.critic_optim, self.critic, self.critic_scheduler, name="critic")

        # status
        status = {
            "critic_loss": critic_loss.item(),
            "values": masked_mean(values, experience.action_mask).item(),
            "critic_lr": self.critic_scheduler.get_last_lr()[0],
        }
        return status

    def get_critic_loss(self, experience, values, custom_prompt=None):
        if self.critic_loss_type == "mse":
            critic_loss = self.critic_loss_fn(
                values,
                experience.values,
                experience.returns,
                action_mask=experience.action_mask,
            )
        elif self.critic_loss_type == "ctl":
            raise NotImplementedError # no longer tested
            num_actions = experience.action_mask.size(1)
            with torch.no_grad():
                base_action_log_probs = self.experience_maker.initial_model(
                    experience.sequences, num_actions,
                    experience.attention_mask)
            final_reward = self.experience_maker.compute_reward_no_kl(experience.sequences, experience.attention_mask)

            print("FINAL RETURN COMPARISON")
            print(final_reward)
            print(experience.returns[:, -1])
            print(experience.returns[:, -1] - final_reward)


            critic_loss = self.critic_loss_fn(
                values,
                final_reward=final_reward,
                action_mask=experience.action_mask,
                curr_log_probs=experience.action_log_probs,
                base_action_log_probs=base_action_log_probs
            )
        elif self.critic_loss_type == "mixed_ctl_mse":
            raise NotImplementedError # no longer tested

            num_actions = experience.action_mask.size(1)
            final_reward = self.reward_model(experience.sequences, experience.attention_mask)
            with torch.no_grad():
                base_action_log_probs = self.experience_maker.initial_model(
                    experience.sequences, num_actions,
                    experience.attention_mask)
            critic_loss = self.critic_loss_fn(
                values,
                experience.values,
                experience.returns,
                action_mask=experience.action_mask,
                curr_log_probs=experience.action_log_probs,
                base_action_log_probs=base_action_log_probs,
                final_reward=final_reward
            )
        elif self.critic_loss_type in ["sixo", "sixo_approxneg"]:
            raise NotImplementedError # no longer tested

            num_actions = experience.action_mask.size(1)
            with torch.no_grad():
                base_action_log_probs = self.experience_maker.initial_model(
                    experience.sequences, num_actions,
                    experience.attention_mask) # NOTE: for clarity, these are p(seqs), where seqs are generated according to the (twisted) proposal. This is used in the p phi / q calculation for positive samples
            # This is different from p(seqs) where seqs are generated according to p
            final_reward = self.reward_model(experience.sequences, experience.attention_mask)

            values_on_base_samples = None
            if self.critic_loss_type == "sixo":
                raise NotImplementedError # Not yet tested after changes
                base_action_mask, base_attention_mask, base_sequences = self.generate_base_seqs(custom_prompt)


                values_on_base_samples = self.critic(
                    base_sequences,
                    action_mask=base_action_mask,
                    attention_mask=base_attention_mask,
                    return_output=False,
                )

            critic_loss = self.critic_loss_fn(
                values,
                final_reward=final_reward,
                action_mask=experience.action_mask,
                curr_log_probs=experience.action_log_probs,
                base_action_log_probs=base_action_log_probs,
                values_on_base_samples=values_on_base_samples
            )
        else:
            raise NotImplementedError
        return critic_loss

    def generate_base_seqs_from_str_prompt(self, custom_prompt):
        self.initial_model.eval()
        inputs = self.experience_maker.tokenize_fn(custom_prompt, self.prompt_max_len,
                                                   device="cuda")

        base_sequences, base_attention_mask, base_action_mask = self.initial_model.generate(
            **inputs,
            **self.generate_kwargs)
        return base_action_mask, base_attention_mask, base_sequences

    def generate_base_seqs_from_torch_prompt(self, input_ids, attention_mask):
        self.initial_model.eval()

        base_sequences, base_attention_mask, base_action_mask = self.initial_model.generate(
            input_ids=input_ids, attention_mask=attention_mask,
            **self.generate_kwargs)
        return base_action_mask, base_attention_mask, base_sequences

    def save_logs_and_checkpoints(self, args, global_step, step_bar, logs_dict={}, client_states={}):
        if global_step % args.logging_steps == 0:
            # wandb
            if self._wandb is not None and self.strategy.is_rank_0():
                logs = {
                    "train/%s" % k: v
                    for k, v in {
                        **logs_dict,
                        "global_step": global_step,
                    }.items()
                }
                self._wandb.log(logs)

        # TODO: Add evaluation mechanism for PPO
        if global_step % args.eval_steps == 0:
            # self.evaluate(self.eval_dataloader, global_step)
            pass
        # save ckpt
        # TODO: save best model on dev, use loss/perplexity/others on whole dev dataset as metric



        if global_step % args.save_steps == 0:
            print(f"SAVING CHECKPOINT AT GLOBAL STEP {global_step}", flush=True)
            tag = f"global_step{global_step}"
            self._save_checkpoint(args, tag, client_states)

    def _save_checkpoint(self, args, tag, client_states):
        info_name_str = get_info_name_str(args)
        save_str = f"{info_name_str}"
        # save_str = f"PPOepochs{args.max_epochs}{eval_str}_lrschedule{args.lr_scheduler}_{lr_str}_criticloss{args.critic_loss_type}_{extra_str}_seed{args.seed}"

        self.strategy.save_ckpt(
            self.actor.model,
            os.path.join(args.ckpt_path, f"{save_str}_actor"),
            tag,
            args.max_ckpt_num,
            args.max_ckpt_mem,
            client_states,
        )
        if self.critic is not None:
            self.strategy.save_ckpt(
                self.critic, os.path.join(args.ckpt_path, f"{save_str}_critic"), tag, args.max_ckpt_num, args.max_ckpt_mem
            )
=======
        self.replay_buffer = NaiveReplayBuffer(
            micro_train_batch_size, buffer_limit, buffer_cpu_offload, getattr(self.args, "packing_samples", False)
        )

    def ppo_train(self, global_steps=0):
        raise NotImplementedError("This method should be implemented by the subclass.")

    def training_step(self, experience: Experience, global_steps) -> Dict[str, float]:
        raise NotImplementedError("This method should be implemented by the subclass.")
>>>>>>> c1970206
<|MERGE_RESOLUTION|>--- conflicted
+++ resolved
@@ -1,10 +1,13 @@
+import math
+import os.path
 from abc import ABC
-from typing import Any, Callable, Dict, List, Optional
-
+from typing import Any, Callable, Dict, List, Optional, Union
+
+import ray
 import torch
 import torch.nn as nn
+from torch import Tensor
 from torch.optim import Optimizer
-<<<<<<< HEAD
 from torch.utils.data import DataLoader
 from tqdm import tqdm
 from torch.profiler import profile, record_function, ProfilerActivity
@@ -17,17 +20,13 @@
 from openrlhf.models.utils import masked_mean, compute_approx_kl
 from openrlhf.utils.distributed_sampler import DistributedSampler
 from openrlhf.utils.utils import get_info_name_str, tile_prompts
-=======
-
-from openrlhf.models import Actor, GPTLMLoss, PolicyLoss, ValueLoss
->>>>>>> c1970206
-
-from .ppo_utils import AdaptiveKLController, Experience, FixedKLController, NaiveReplayBuffer
-
-
-class BasePPOTrainer(ABC):
+
+from .ppo_utils import AdaptiveKLController, Experience, FixedKLController, NaiveExperienceMaker, NaiveReplayBuffer
+
+
+class PPOTrainer(ABC):
     """
-    Base Trainer for Proximal Policy Optimization (PPO) algorithm.
+        Trainer for PPO algorithm.
 
     Args:
         strategy (Strategy): The training strategy to use.
@@ -95,7 +94,6 @@
         dataloader_pin_memory: bool = True,
         remote_rm_url: str = None,
         reward_fn: Callable[[List[torch.Tensor]], torch.Tensor] = None,
-<<<<<<< HEAD
         shared_actorcritic: bool = False,
         vf_coef: float = 0.1,
         model_eval: bool = False,
@@ -113,10 +111,6 @@
         parameterization: str = '',
         save_negdata=False,
         save_negdata_threshold=-10000,
-=======
-        save_hf_ckpt: bool = False,
-        disable_ds_ckpt: bool = False,
->>>>>>> c1970206
         **generate_kwargs,
     ) -> None:
         assert (
@@ -215,7 +209,6 @@
         else:
             self.kl_ctl = FixedKLController(init_kl_coef)
 
-<<<<<<< HEAD
         self.shared_actorcritic = shared_actorcritic
 
         self.experience_maker = NaiveExperienceMaker(
@@ -1619,15 +1612,4 @@
         if self.critic is not None:
             self.strategy.save_ckpt(
                 self.critic, os.path.join(args.ckpt_path, f"{save_str}_critic"), tag, args.max_ckpt_num, args.max_ckpt_mem
-            )
-=======
-        self.replay_buffer = NaiveReplayBuffer(
-            micro_train_batch_size, buffer_limit, buffer_cpu_offload, getattr(self.args, "packing_samples", False)
-        )
-
-    def ppo_train(self, global_steps=0):
-        raise NotImplementedError("This method should be implemented by the subclass.")
-
-    def training_step(self, experience: Experience, global_steps) -> Dict[str, float]:
-        raise NotImplementedError("This method should be implemented by the subclass.")
->>>>>>> c1970206
+            )